{
  "tools": {
    "dotnet": "3.1.100",
    "runtimes": {
      "dotnet": [
<<<<<<< HEAD
        "2.0.9",
        "$(MicrosoftNETCoreAppInternalPackageVersion)"
=======
        "2.0.9"
>>>>>>> 9abd61d3
      ]
    }
  },
  "sdk": {
    "version": "3.1.100"
  },
  "msbuild-sdks": {
    "Microsoft.DotNet.Arcade.Sdk": "5.0.0-beta.19601.1"
  }
}<|MERGE_RESOLUTION|>--- conflicted
+++ resolved
@@ -3,12 +3,8 @@
     "dotnet": "3.1.100",
     "runtimes": {
       "dotnet": [
-<<<<<<< HEAD
         "2.0.9",
         "$(MicrosoftNETCoreAppInternalPackageVersion)"
-=======
-        "2.0.9"
->>>>>>> 9abd61d3
       ]
     }
   },
