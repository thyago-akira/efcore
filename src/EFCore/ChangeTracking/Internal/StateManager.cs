// Copyright (c) .NET Foundation. All rights reserved.
// Licensed under the Apache License, Version 2.0. See License.txt in the project root for license information.

using System;
using System.Collections.Generic;
using System.Linq;
using System.Threading;
using System.Threading.Tasks;
using JetBrains.Annotations;
using Microsoft.EntityFrameworkCore.Diagnostics;
using Microsoft.EntityFrameworkCore.Infrastructure;
using Microsoft.EntityFrameworkCore.Internal;
using Microsoft.EntityFrameworkCore.Metadata;
using Microsoft.EntityFrameworkCore.Metadata.Internal;
using Microsoft.EntityFrameworkCore.Query;
using Microsoft.EntityFrameworkCore.Storage;
using Microsoft.EntityFrameworkCore.Update;
using Microsoft.Extensions.DependencyInjection;

namespace Microsoft.EntityFrameworkCore.ChangeTracking.Internal
{
    // This is lower-level change tracking services used by the ChangeTracker and other parts of the system
    /// <summary>
    ///     <para>
    ///         This is an internal API that supports the Entity Framework Core infrastructure and not subject to
    ///         the same compatibility standards as public APIs. It may be changed or removed without notice in
    ///         any release. You should only use it directly in your code with extreme caution and knowing that
    ///         doing so can result in application failures when updating to a new Entity Framework Core release.
    ///     </para>
    ///     <para>
    ///         The service lifetime is <see cref="ServiceLifetime.Scoped" />. This means that each
    ///         <see cref="DbContext" /> instance will use its own instance of this service.
    ///         The implementation may depend on other services registered with any lifetime.
    ///         The implementation does not need to be thread-safe.
    ///     </para>
    /// </summary>
    public class StateManager : IStateManager
    {
        private readonly EntityReferenceMap _entityReferenceMap
            = new EntityReferenceMap(hasSubMap: true);

        private IDictionary<object, IList<Tuple<INavigation, InternalEntityEntry>>> _referencedUntrackedEntities;
        private IIdentityMap _identityMap0;
        private IIdentityMap _identityMap1;
        private Dictionary<IKey, IIdentityMap> _identityMaps;
        private bool _needsUnsubscribe;

        private readonly IDiagnosticsLogger<DbLoggerCategory.ChangeTracking> _changeTrackingLogger;
        private readonly IInternalEntityEntryFactory _internalEntityEntryFactory;
        private readonly IInternalEntityEntrySubscriber _internalEntityEntrySubscriber;
        private readonly IModel _model;
        private readonly IDatabase _database;
        private readonly IConcurrencyDetector _concurrencyDetector;

        /// <summary>
        ///     This is an internal API that supports the Entity Framework Core infrastructure and not subject to
        ///     the same compatibility standards as public APIs. It may be changed or removed without notice in
        ///     any release. You should only use it directly in your code with extreme caution and knowing that
        ///     doing so can result in application failures when updating to a new Entity Framework Core release.
        /// </summary>
        public StateManager([NotNull] StateManagerDependencies dependencies)
        {
            Dependencies = dependencies;

            _internalEntityEntryFactory = dependencies.InternalEntityEntryFactory;
            _internalEntityEntrySubscriber = dependencies.InternalEntityEntrySubscriber;
            InternalEntityEntryNotifier = dependencies.InternalEntityEntryNotifier;
            ValueGenerationManager = dependencies.ValueGenerationManager;
            _model = dependencies.Model;
            _database = dependencies.Database;
            _concurrencyDetector = dependencies.ConcurrencyDetector;
            Context = dependencies.CurrentContext.Context;
            EntityFinderFactory = new EntityFinderFactory(
                dependencies.EntityFinderSource, this, dependencies.SetSource, dependencies.CurrentContext.Context);
            EntityMaterializerSource = dependencies.EntityMaterializerSource;

            if (dependencies.LoggingOptions.IsSensitiveDataLoggingEnabled)
            {
                SensitiveLoggingEnabled = true;
            }

            UpdateLogger = dependencies.UpdateLogger;
            _changeTrackingLogger = dependencies.ChangeTrackingLogger;
        }

        /// <summary>
        ///     This is an internal API that supports the Entity Framework Core infrastructure and not subject to
        ///     the same compatibility standards as public APIs. It may be changed or removed without notice in
        ///     any release. You should only use it directly in your code with extreme caution and knowing that
        ///     doing so can result in application failures when updating to a new Entity Framework Core release.
        /// </summary>
        public virtual StateManagerDependencies Dependencies { get; }

        /// <summary>
        ///     This is an internal API that supports the Entity Framework Core infrastructure and not subject to
        ///     the same compatibility standards as public APIs. It may be changed or removed without notice in
        ///     any release. You should only use it directly in your code with extreme caution and knowing that
        ///     doing so can result in application failures when updating to a new Entity Framework Core release.
        /// </summary>
        public virtual bool SensitiveLoggingEnabled { get; }

        /// <summary>
        ///     This is an internal API that supports the Entity Framework Core infrastructure and not subject to
        ///     the same compatibility standards as public APIs. It may be changed or removed without notice in
        ///     any release. You should only use it directly in your code with extreme caution and knowing that
        ///     doing so can result in application failures when updating to a new Entity Framework Core release.
        /// </summary>
        public virtual IDiagnosticsLogger<DbLoggerCategory.Update> UpdateLogger { get; }

        /// <summary>
        ///     This is an internal API that supports the Entity Framework Core infrastructure and not subject to
        ///     the same compatibility standards as public APIs. It may be changed or removed without notice in
        ///     any release. You should only use it directly in your code with extreme caution and knowing that
        ///     doing so can result in application failures when updating to a new Entity Framework Core release.
        /// </summary>
        public virtual CascadeTiming DeleteOrphansTiming { get; set; } = CascadeTiming.Immediate;

        /// <summary>
        ///     This is an internal API that supports the Entity Framework Core infrastructure and not subject to
        ///     the same compatibility standards as public APIs. It may be changed or removed without notice in
        ///     any release. You should only use it directly in your code with extreme caution and knowing that
        ///     doing so can result in application failures when updating to a new Entity Framework Core release.
        /// </summary>
        public virtual CascadeTiming CascadeDeleteTiming { get; set; } = CascadeTiming.Immediate;

        /// <summary>
        ///     This is an internal API that supports the Entity Framework Core infrastructure and not subject to
        ///     the same compatibility standards as public APIs. It may be changed or removed without notice in
        ///     any release. You should only use it directly in your code with extreme caution and knowing that
        ///     doing so can result in application failures when updating to a new Entity Framework Core release.
        /// </summary>
        public virtual bool SavingChanges { get; set; }

        /// <summary>
        ///     This is an internal API that supports the Entity Framework Core infrastructure and not subject to
        ///     the same compatibility standards as public APIs. It may be changed or removed without notice in
        ///     any release. You should only use it directly in your code with extreme caution and knowing that
        ///     doing so can result in application failures when updating to a new Entity Framework Core release.
        /// </summary>
        public virtual IInternalEntityEntryNotifier InternalEntityEntryNotifier { get; }

        /// <summary>
        ///     This is an internal API that supports the Entity Framework Core infrastructure and not subject to
        ///     the same compatibility standards as public APIs. It may be changed or removed without notice in
        ///     any release. You should only use it directly in your code with extreme caution and knowing that
        ///     doing so can result in application failures when updating to a new Entity Framework Core release.
        /// </summary>
        public virtual void StateChanging(InternalEntityEntry entry, EntityState newState)
        {
            InternalEntityEntryNotifier.StateChanging(entry, newState);

            UpdateReferenceMaps(entry, newState, entry.EntityState);
        }

        /// <summary>
        ///     This is an internal API that supports the Entity Framework Core infrastructure and not subject to
        ///     the same compatibility standards as public APIs. It may be changed or removed without notice in
        ///     any release. You should only use it directly in your code with extreme caution and knowing that
        ///     doing so can result in application failures when updating to a new Entity Framework Core release.
        /// </summary>
        public virtual IValueGenerationManager ValueGenerationManager { get; }

        /// <summary>
        ///     This is an internal API that supports the Entity Framework Core infrastructure and not subject to
        ///     the same compatibility standards as public APIs. It may be changed or removed without notice in
        ///     any release. You should only use it directly in your code with extreme caution and knowing that
        ///     doing so can result in application failures when updating to a new Entity Framework Core release.
        /// </summary>
        public virtual DbContext Context { get; }

        /// <summary>
        ///     This is an internal API that supports the Entity Framework Core infrastructure and not subject to
        ///     the same compatibility standards as public APIs. It may be changed or removed without notice in
        ///     any release. You should only use it directly in your code with extreme caution and knowing that
        ///     doing so can result in application failures when updating to a new Entity Framework Core release.
        /// </summary>
        public virtual IModel Model => _model;

        /// <summary>
        ///     This is an internal API that supports the Entity Framework Core infrastructure and not subject to
        ///     the same compatibility standards as public APIs. It may be changed or removed without notice in
        ///     any release. You should only use it directly in your code with extreme caution and knowing that
        ///     doing so can result in application failures when updating to a new Entity Framework Core release.
        /// </summary>
        public virtual IEntityFinderFactory EntityFinderFactory { get; }

        /// <summary>
        ///     This is an internal API that supports the Entity Framework Core infrastructure and not subject to
        ///     the same compatibility standards as public APIs. It may be changed or removed without notice in
        ///     any release. You should only use it directly in your code with extreme caution and knowing that
        ///     doing so can result in application failures when updating to a new Entity Framework Core release.
        /// </summary>
        public virtual IEntityMaterializerSource EntityMaterializerSource { get; }

        /// <summary>
        ///     This is an internal API that supports the Entity Framework Core infrastructure and not subject to
        ///     the same compatibility standards as public APIs. It may be changed or removed without notice in
        ///     any release. You should only use it directly in your code with extreme caution and knowing that
        ///     doing so can result in application failures when updating to a new Entity Framework Core release.
        /// </summary>
        public virtual InternalEntityEntry GetOrCreateEntry(object entity)
        {
            var entry = TryGetEntry(entity);
            if (entry == null)
            {
                var entityType = _model.FindRuntimeEntityType(entity.GetType());
                if (entityType == null)
                {
                    if (_model.HasEntityTypeWithDefiningNavigation(entity.GetType()))
                    {
                        throw new InvalidOperationException(
                            CoreStrings.UntrackedDependentEntity(
                                entity.GetType().ShortDisplayName(),
                                "." + nameof(EntityEntry.Reference) + "()." + nameof(ReferenceEntry.TargetEntry),
                                "." + nameof(EntityEntry.Collection) + "()." + nameof(CollectionEntry.FindEntry) + "()"));
                    }

                    throw new InvalidOperationException(CoreStrings.EntityTypeNotFound(entity.GetType().ShortDisplayName()));
                }

                if (entityType.FindPrimaryKey() == null)
                {
                    throw new InvalidOperationException(CoreStrings.KeylessTypeTracked(entityType.DisplayName()));
                }

                entry = _internalEntityEntryFactory.Create(this, entityType, entity);

                UpdateReferenceMaps(entry, EntityState.Detached, null);
            }

            return entry;
        }

        /// <summary>
        ///     This is an internal API that supports the Entity Framework Core infrastructure and not subject to
        ///     the same compatibility standards as public APIs. It may be changed or removed without notice in
        ///     any release. You should only use it directly in your code with extreme caution and knowing that
        ///     doing so can result in application failures when updating to a new Entity Framework Core release.
        /// </summary>
        public virtual InternalEntityEntry GetOrCreateEntry(object entity, IEntityType entityType)
        {
            var entry = TryGetEntry(entity, entityType);
            if (entry == null)
            {
                var runtimeEntityType = _model.FindRuntimeEntityType(entity.GetType());
                if (runtimeEntityType != null)
                {
                    if (!entityType.IsAssignableFrom(runtimeEntityType))
                    {
                        throw new InvalidOperationException(
                            CoreStrings.TrackingTypeMismatch(
                                runtimeEntityType.DisplayName(), entityType.DisplayName()));
                    }

                    entityType = runtimeEntityType;
                }

                if (entityType.FindPrimaryKey() == null)
                {
                    throw new InvalidOperationException(CoreStrings.KeylessTypeTracked(entityType.DisplayName()));
                }

                entry = _internalEntityEntryFactory.Create(this, entityType, entity);

                UpdateReferenceMaps(entry, EntityState.Detached, null);
            }

            return entry;
        }

        /// <summary>
        ///     This is an internal API that supports the Entity Framework Core infrastructure and not subject to
        ///     the same compatibility standards as public APIs. It may be changed or removed without notice in
        ///     any release. You should only use it directly in your code with extreme caution and knowing that
        ///     doing so can result in application failures when updating to a new Entity Framework Core release.
        /// </summary>
        public virtual InternalEntityEntry CreateEntry(IDictionary<string, object> values, IEntityType entityType)
        {
            var i = 0;
            var valuesArray = new object[entityType.PropertyCount()];
            var shadowPropertyValuesArray = new object[entityType.ShadowPropertyCount()];
            foreach (var property in entityType.GetProperties())
            {
                valuesArray[i++] = values.TryGetValue(property.Name, out var value)
                    ? value
                    : property.ClrType.GetDefaultValue();

                if (property.IsShadowProperty())
                {
                    shadowPropertyValuesArray[property.GetShadowIndex()] = values.TryGetValue(property.Name, out var shadowValue)
                        ? shadowValue
                        : property.ClrType.GetDefaultValue();
                }
            }

            var valueBuffer = new ValueBuffer(valuesArray);
            var entity = entityType.HasClrType()
                ? EntityMaterializerSource.GetMaterializer(entityType)(
                    new MaterializationContext(valueBuffer, Context))
                : null;

            var shadowPropertyValueBuffer = new ValueBuffer(shadowPropertyValuesArray);
            var entry = _internalEntityEntryFactory.Create(this, entityType, entity, shadowPropertyValueBuffer);

            UpdateReferenceMaps(entry, EntityState.Detached, null);

            return entry;
        }

        private void UpdateReferenceMaps(
            InternalEntityEntry entry,
            EntityState state,
            EntityState? oldState)
        {
            var entityType = entry.EntityType;
            var mapKey = entry.Entity ?? entry;
            if (entityType.HasDefiningNavigation())
            {
                foreach (var otherType in _model.GetEntityTypes(entityType.Name)
                    .Where(et => et != entityType && TryGetEntry(mapKey, et) != null))
                {
                    UpdateLogger.DuplicateDependentEntityTypeInstanceWarning(entityType, otherType);
                }
            }

            _entityReferenceMap.Update(entry, state, oldState);
        }

        /// <summary>
        ///     This is an internal API that supports the Entity Framework Core infrastructure and not subject to
        ///     the same compatibility standards as public APIs. It may be changed or removed without notice in
        ///     any release. You should only use it directly in your code with extreme caution and knowing that
        ///     doing so can result in application failures when updating to a new Entity Framework Core release.
        /// </summary>
        public virtual InternalEntityEntry StartTrackingFromQuery(
            IEntityType baseEntityType,
            object entity,
            in ValueBuffer valueBuffer)
        {
            var existingEntry = TryGetEntry(entity);
            if (existingEntry != null)
            {
                return existingEntry;
            }

            var clrType = entity.GetType();
            var entityType = baseEntityType.ClrType == clrType
                || baseEntityType.HasDefiningNavigation()
                    ? baseEntityType
                    : _model.FindRuntimeEntityType(clrType);

            var newEntry = valueBuffer.IsEmpty
                ? _internalEntityEntryFactory.Create(this, entityType, entity)
                : _internalEntityEntryFactory.Create(this, entityType, entity, valueBuffer);

            foreach (var key in baseEntityType.GetKeys())
            {
                GetOrCreateIdentityMap(key).AddOrUpdate(newEntry);
            }

            UpdateReferenceMaps(newEntry, EntityState.Unchanged, null);

            newEntry.MarkUnchangedFromQuery();

            if (_internalEntityEntrySubscriber.SnapshotAndSubscribe(newEntry))
            {
                _needsUnsubscribe = true;
            }

            return newEntry;
        }

        /// <summary>
        ///     This is an internal API that supports the Entity Framework Core infrastructure and not subject to
        ///     the same compatibility standards as public APIs. It may be changed or removed without notice in
        ///     any release. You should only use it directly in your code with extreme caution and knowing that
        ///     doing so can result in application failures when updating to a new Entity Framework Core release.
        /// </summary>
        public virtual InternalEntityEntry TryGetEntry(IKey key, object[] keyValues)
            => FindIdentityMap(key)?.TryGetEntry(keyValues);

        /// <summary>
        ///     This is an internal API that supports the Entity Framework Core infrastructure and not subject to
        ///     the same compatibility standards as public APIs. It may be changed or removed without notice in
        ///     any release. You should only use it directly in your code with extreme caution and knowing that
        ///     doing so can result in application failures when updating to a new Entity Framework Core release.
        /// </summary>
        public virtual InternalEntityEntry TryGetEntry(IKey key, object[] keyValues, bool throwOnNullKey, out bool hasNullKey)
            => GetOrCreateIdentityMap(key).TryGetEntry(keyValues, throwOnNullKey, out hasNullKey);

        /// <summary>
        ///     This is an internal API that supports the Entity Framework Core infrastructure and not subject to
        ///     the same compatibility standards as public APIs. It may be changed or removed without notice in
        ///     any release. You should only use it directly in your code with extreme caution and knowing that
        ///     doing so can result in application failures when updating to a new Entity Framework Core release.
        /// </summary>
        public virtual InternalEntityEntry TryGetEntry(object entity, bool throwOnNonUniqueness = true)
            => _entityReferenceMap.TryGet(entity, null, out var entry, throwOnNonUniqueness)
                ? entry
                : null;

        /// <summary>
        ///     This is an internal API that supports the Entity Framework Core infrastructure and not subject to
        ///     the same compatibility standards as public APIs. It may be changed or removed without notice in
        ///     any release. You should only use it directly in your code with extreme caution and knowing that
        ///     doing so can result in application failures when updating to a new Entity Framework Core release.
        /// </summary>
        public virtual InternalEntityEntry TryGetEntry(object entity, IEntityType entityType, bool throwOnTypeMismatch = true)
        {
            var found = _entityReferenceMap.TryGet(entity, entityType, out var entry, throwOnNonUniqueness: false);
            if (found
                && !entityType.IsAssignableFrom(entry.EntityType))
            {
                if (throwOnTypeMismatch)
                {
                    throw new InvalidOperationException(
                        CoreStrings.TrackingTypeMismatch(
                            entry.EntityType.DisplayName(), entityType.DisplayName()));
                }

                return null;
            }

            return found ? entry : null;
        }

        private IIdentityMap GetOrCreateIdentityMap(IKey key)
        {
            if (_identityMap0 == null)
            {
                _identityMap0 = key.GetIdentityMapFactory()(SensitiveLoggingEnabled);
                return _identityMap0;
            }

            if (_identityMap0.Key == key)
            {
                return _identityMap0;
            }

            if (_identityMap1 == null)
            {
                _identityMap1 = key.GetIdentityMapFactory()(SensitiveLoggingEnabled);
                return _identityMap1;
            }

            if (_identityMap1.Key == key)
            {
                return _identityMap1;
            }

            if (_identityMaps == null)
            {
                _identityMaps = new Dictionary<IKey, IIdentityMap>();
            }

            if (!_identityMaps.TryGetValue(key, out var identityMap))
            {
                identityMap = key.GetIdentityMapFactory()(SensitiveLoggingEnabled);
                _identityMaps[key] = identityMap;
            }

            return identityMap;
        }

        private IIdentityMap FindIdentityMap(IKey key)
        {
            if (_identityMap0 == null
                || key == null)
            {
                return null;
            }

            if (_identityMap0.Key == key)
            {
                return _identityMap0;
            }

            if (_identityMap1 == null)
            {
                return null;
            }

            if (_identityMap1.Key == key)
            {
                return _identityMap1;
            }

            return _identityMaps == null
                || !_identityMaps.TryGetValue(key, out var identityMap)
                    ? null
                    : identityMap;
        }

        /// <summary>
        ///     This is an internal API that supports the Entity Framework Core infrastructure and not subject to
        ///     the same compatibility standards as public APIs. It may be changed or removed without notice in
        ///     any release. You should only use it directly in your code with extreme caution and knowing that
        ///     doing so can result in application failures when updating to a new Entity Framework Core release.
        /// </summary>
        public virtual int GetCountForState(
            bool added = false,
            bool modified = false,
            bool deleted = false,
            bool unchanged = false)
            => _entityReferenceMap.GetCountForState(added, modified, deleted, unchanged);

        /// <summary>
        ///     This is an internal API that supports the Entity Framework Core infrastructure and not subject to
        ///     the same compatibility standards as public APIs. It may be changed or removed without notice in
        ///     any release. You should only use it directly in your code with extreme caution and knowing that
        ///     doing so can result in application failures when updating to a new Entity Framework Core release.
        /// </summary>
        public virtual int Count
            => GetCountForState(added: true, modified: true, deleted: true, unchanged: true);

        /// <summary>
        ///     This is an internal API that supports the Entity Framework Core infrastructure and not subject to
        ///     the same compatibility standards as public APIs. It may be changed or removed without notice in
        ///     any release. You should only use it directly in your code with extreme caution and knowing that
        ///     doing so can result in application failures when updating to a new Entity Framework Core release.
        /// </summary>
        public virtual IEnumerable<InternalEntityEntry> GetEntriesForState(
            bool added = false,
            bool modified = false,
            bool deleted = false,
            bool unchanged = false)
            => _entityReferenceMap.GetEntriesForState(added, modified, deleted, unchanged);

        /// <summary>
        ///     This is an internal API that supports the Entity Framework Core infrastructure and not subject to
        ///     the same compatibility standards as public APIs. It may be changed or removed without notice in
        ///     any release. You should only use it directly in your code with extreme caution and knowing that
        ///     doing so can result in application failures when updating to a new Entity Framework Core release.
        /// </summary>
        public virtual IEnumerable<InternalEntityEntry> Entries
            => GetEntriesForState(added: true, modified: true, deleted: true, unchanged: true);

        /// <summary>
        ///     This is an internal API that supports the Entity Framework Core infrastructure and not subject to
        ///     the same compatibility standards as public APIs. It may be changed or removed without notice in
        ///     any release. You should only use it directly in your code with extreme caution and knowing that
        ///     doing so can result in application failures when updating to a new Entity Framework Core release.
        /// </summary>
        public virtual IEnumerable<TEntity> GetNonDeletedEntities<TEntity>()
            where TEntity : class
            => _entityReferenceMap.GetNonDeletedEntities<TEntity>();

        /// <summary>
        ///     This is an internal API that supports the Entity Framework Core infrastructure and not subject to
        ///     the same compatibility standards as public APIs. It may be changed or removed without notice in
        ///     any release. You should only use it directly in your code with extreme caution and knowing that
        ///     doing so can result in application failures when updating to a new Entity Framework Core release.
        /// </summary>
        public virtual InternalEntityEntry StartTracking(InternalEntityEntry entry)
        {
            var entityType = (EntityType)entry.EntityType;

            if (entry.StateManager != this)
            {
                throw new InvalidOperationException(CoreStrings.WrongStateManager(entityType.DisplayName()));
            }

            var mapKey = entry.Entity ?? entry;
            var existingEntry = TryGetEntry(mapKey, entityType);

            if (existingEntry != null
                && existingEntry != entry)
            {
                throw new InvalidOperationException(CoreStrings.MultipleEntries(entityType.DisplayName()));
            }

            foreach (var key in entityType.GetKeys())
            {
                GetOrCreateIdentityMap(key).Add(entry);
            }

            if (_internalEntityEntrySubscriber.SnapshotAndSubscribe(entry))
            {
                _needsUnsubscribe = true;
            }

            return entry;
        }

        /// <summary>
        ///     This is an internal API that supports the Entity Framework Core infrastructure and not subject to
        ///     the same compatibility standards as public APIs. It may be changed or removed without notice in
        ///     any release. You should only use it directly in your code with extreme caution and knowing that
        ///     doing so can result in application failures when updating to a new Entity Framework Core release.
        /// </summary>
        public virtual void StopTracking(InternalEntityEntry entry, EntityState oldState)
        {
            if (_needsUnsubscribe)
            {
                _internalEntityEntrySubscriber.Unsubscribe(entry);
            }

            var entityType = entry.EntityType;

            foreach (var key in entityType.GetKeys())
            {
                FindIdentityMap(key)?.Remove(entry);
            }

            if (_referencedUntrackedEntities != null)
            {
                foreach (var keyValuePair in _referencedUntrackedEntities.ToList())
                {
                    if (keyValuePair.Value.Any(t => t.Item2 == entry))
                    {
                        _referencedUntrackedEntities.Remove(keyValuePair.Key);

                        var newList = keyValuePair.Value.Where(tuple => tuple.Item2 != entry).ToList();

                        if (newList.Count > 0)
                        {
                            _referencedUntrackedEntities.Add(keyValuePair.Key, newList);
                        }
                    }
                }
            }
        }

        /// <summary>
        ///     This is an internal API that supports the Entity Framework Core infrastructure and not subject to
        ///     the same compatibility standards as public APIs. It may be changed or removed without notice in
        ///     any release. You should only use it directly in your code with extreme caution and knowing that
        ///     doing so can result in application failures when updating to a new Entity Framework Core release.
        /// </summary>
        public virtual void Unsubscribe()
        {
            if (_needsUnsubscribe)
            {
                foreach (var entry in Entries)
                {
                    _internalEntityEntrySubscriber.Unsubscribe(entry);
                }
            }
        }

        /// <summary>
        ///     This is an internal API that supports the Entity Framework Core infrastructure and not subject to
        ///     the same compatibility standards as public APIs. It may be changed or removed without notice in
        ///     any release. You should only use it directly in your code with extreme caution and knowing that
        ///     doing so can result in application failures when updating to a new Entity Framework Core release.
        /// </summary>
        public virtual void ResetState()
        {
            Unsubscribe();
            ChangedCount = 0;
            _entityReferenceMap.Clear();
            _referencedUntrackedEntities = null;

            _identityMaps?.Clear();
            _identityMap0?.Clear();
            _identityMap1?.Clear();

            _needsUnsubscribe = false;

            Tracked = null;
            StateChanged = null;

            SavingChanges = false;
        }

        /// <summary>
        ///     This is an internal API that supports the Entity Framework Core infrastructure and not subject to
        ///     the same compatibility standards as public APIs. It may be changed or removed without notice in
        ///     any release. You should only use it directly in your code with extreme caution and knowing that
        ///     doing so can result in application failures when updating to a new Entity Framework Core release.
        /// </summary>
        /// <param name="cancellationToken"> A <see cref="CancellationToken" /> to observe while waiting for the task to complete. </param>
        public virtual Task ResetStateAsync(CancellationToken cancellationToken = default)
        {
            ResetState();

            return default;
        }

        /// <summary>
        ///     This is an internal API that supports the Entity Framework Core infrastructure and not subject to
        ///     the same compatibility standards as public APIs. It may be changed or removed without notice in
        ///     any release. You should only use it directly in your code with extreme caution and knowing that
        ///     doing so can result in application failures when updating to a new Entity Framework Core release.
        /// </summary>
        public virtual void RecordReferencedUntrackedEntity(
            object referencedEntity, INavigation navigation, InternalEntityEntry referencedFromEntry)
        {
            if (_referencedUntrackedEntities == null)
            {
                _referencedUntrackedEntities
                    = new Dictionary<object, IList<Tuple<INavigation, InternalEntityEntry>>>(ReferenceEqualityComparer.Instance);
            }

            if (!_referencedUntrackedEntities.TryGetValue(referencedEntity, out var danglers))
            {
                danglers = new List<Tuple<INavigation, InternalEntityEntry>>();
                _referencedUntrackedEntities.Add(referencedEntity, danglers);
            }

            danglers.Add(Tuple.Create(navigation, referencedFromEntry));
        }

        /// <summary>
        ///     This is an internal API that supports the Entity Framework Core infrastructure and not subject to
        ///     the same compatibility standards as public APIs. It may be changed or removed without notice in
        ///     any release. You should only use it directly in your code with extreme caution and knowing that
        ///     doing so can result in application failures when updating to a new Entity Framework Core release.
        /// </summary>
        public virtual IEnumerable<Tuple<INavigation, InternalEntityEntry>> GetRecordedReferrers(object referencedEntity, bool clear)
        {
            if (_referencedUntrackedEntities != null
                && _referencedUntrackedEntities.TryGetValue(referencedEntity, out var danglers))
            {
                if (clear)
                {
                    _referencedUntrackedEntities.Remove(referencedEntity);
                }

                return danglers;
            }

            return Enumerable.Empty<Tuple<INavigation, InternalEntityEntry>>();
        }

        /// <summary>
        ///     This is an internal API that supports the Entity Framework Core infrastructure and not subject to
        ///     the same compatibility standards as public APIs. It may be changed or removed without notice in
        ///     any release. You should only use it directly in your code with extreme caution and knowing that
        ///     doing so can result in application failures when updating to a new Entity Framework Core release.
        /// </summary>
        public virtual InternalEntityEntry FindPrincipal(
            InternalEntityEntry dependentEntry,
            IForeignKey foreignKey)
            => FilterIncompatiblePrincipal(
                foreignKey,
                FindIdentityMap(foreignKey.PrincipalKey)
                    ?.TryGetEntry(foreignKey, dependentEntry));

        /// <summary>
        ///     This is an internal API that supports the Entity Framework Core infrastructure and not subject to
        ///     the same compatibility standards as public APIs. It may be changed or removed without notice in
        ///     any release. You should only use it directly in your code with extreme caution and knowing that
        ///     doing so can result in application failures when updating to a new Entity Framework Core release.
        /// </summary>
        public virtual InternalEntityEntry FindPrincipalUsingPreStoreGeneratedValues(
            InternalEntityEntry dependentEntry, IForeignKey foreignKey)
            => FilterIncompatiblePrincipal(
                foreignKey,
                FindIdentityMap(foreignKey.PrincipalKey)
                    ?.TryGetEntryUsingPreStoreGeneratedValues(foreignKey, dependentEntry));

        /// <summary>
        ///     This is an internal API that supports the Entity Framework Core infrastructure and not subject to
        ///     the same compatibility standards as public APIs. It may be changed or removed without notice in
        ///     any release. You should only use it directly in your code with extreme caution and knowing that
        ///     doing so can result in application failures when updating to a new Entity Framework Core release.
        /// </summary>
        public virtual InternalEntityEntry FindPrincipalUsingRelationshipSnapshot(
            InternalEntityEntry dependentEntry, IForeignKey foreignKey)
            => FilterIncompatiblePrincipal(
                foreignKey,
                FindIdentityMap(foreignKey.PrincipalKey)
                    ?.TryGetEntryUsingRelationshipSnapshot(foreignKey, dependentEntry));

        private static InternalEntityEntry FilterIncompatiblePrincipal(
            IForeignKey foreignKey,
            InternalEntityEntry principalEntry)
            => principalEntry != null
                && foreignKey.PrincipalEntityType.IsAssignableFrom(principalEntry.EntityType)
                    ? principalEntry
                    : null;

        /// <summary>
        ///     This is an internal API that supports the Entity Framework Core infrastructure and not subject to
        ///     the same compatibility standards as public APIs. It may be changed or removed without notice in
        ///     any release. You should only use it directly in your code with extreme caution and knowing that
        ///     doing so can result in application failures when updating to a new Entity Framework Core release.
        /// </summary>
        public virtual void UpdateIdentityMap(InternalEntityEntry entry, IKey key)
        {
            if (entry.EntityState == EntityState.Detached)
            {
                return;
            }

            var identityMap = FindIdentityMap(key);
            if (identityMap == null)
            {
                return;
            }

            identityMap.RemoveUsingRelationshipSnapshot(entry);
            identityMap.Add(entry);
        }

        /// <summary>
        ///     This is an internal API that supports the Entity Framework Core infrastructure and not subject to
        ///     the same compatibility standards as public APIs. It may be changed or removed without notice in
        ///     any release. You should only use it directly in your code with extreme caution and knowing that
        ///     doing so can result in application failures when updating to a new Entity Framework Core release.
        /// </summary>
        public virtual void UpdateDependentMap(InternalEntityEntry entry, IForeignKey foreignKey)
        {
            if (entry.EntityState == EntityState.Detached)
            {
                return;
            }

            FindIdentityMap(foreignKey.DeclaringEntityType.FindPrimaryKey())
                ?.FindDependentsMap(foreignKey)
                ?.Update(entry);
        }

        /// <summary>
        ///     This is an internal API that supports the Entity Framework Core infrastructure and not subject to
        ///     the same compatibility standards as public APIs. It may be changed or removed without notice in
        ///     any release. You should only use it directly in your code with extreme caution and knowing that
        ///     doing so can result in application failures when updating to a new Entity Framework Core release.
        /// </summary>
        public virtual IEnumerable<InternalEntityEntry> GetDependents(
            InternalEntityEntry principalEntry, IForeignKey foreignKey)
        {
            var dependentIdentityMap = FindIdentityMap(foreignKey.DeclaringEntityType.FindPrimaryKey());
            return dependentIdentityMap != null
                ? dependentIdentityMap.GetDependentsMap(foreignKey).GetDependents(principalEntry)
                : Enumerable.Empty<InternalEntityEntry>();
        }

        /// <summary>
        ///     This is an internal API that supports the Entity Framework Core infrastructure and not subject to
        ///     the same compatibility standards as public APIs. It may be changed or removed without notice in
        ///     any release. You should only use it directly in your code with extreme caution and knowing that
        ///     doing so can result in application failures when updating to a new Entity Framework Core release.
        /// </summary>
        public virtual IEnumerable<InternalEntityEntry> GetDependentsUsingRelationshipSnapshot(
            InternalEntityEntry principalEntry, IForeignKey foreignKey)
        {
            var dependentIdentityMap = FindIdentityMap(foreignKey.DeclaringEntityType.FindPrimaryKey());
            return dependentIdentityMap != null
                ? dependentIdentityMap.GetDependentsMap(foreignKey).GetDependentsUsingRelationshipSnapshot(principalEntry)
                : Enumerable.Empty<InternalEntityEntry>();
        }

        /// <summary>
        ///     This is an internal API that supports the Entity Framework Core infrastructure and not subject to
        ///     the same compatibility standards as public APIs. It may be changed or removed without notice in
        ///     any release. You should only use it directly in your code with extreme caution and knowing that
        ///     doing so can result in application failures when updating to a new Entity Framework Core release.
        /// </summary>
        public virtual IEnumerable<InternalEntityEntry> GetDependentsFromNavigation(
            InternalEntityEntry principalEntry, IForeignKey foreignKey)
        {
            var navigation = foreignKey.PrincipalToDependent;
            if (navigation == null
                || navigation.IsShadowProperty())
            {
                return null;
            }

            var navigationValue = principalEntry[navigation];
            if (navigationValue == null)
            {
                return Enumerable.Empty<InternalEntityEntry>();
            }

            if (foreignKey.IsUnique)
            {
                var dependentEntry = TryGetEntry(navigationValue, foreignKey.DeclaringEntityType);

                return dependentEntry != null
                    ? new[] { dependentEntry }
                    : Enumerable.Empty<InternalEntityEntry>();
            }

            return ((IEnumerable<object>)navigationValue)
                .Select(v => TryGetEntry(v, foreignKey.DeclaringEntityType)).Where(e => e != null);
        }

        /// <summary>
        ///     This is an internal API that supports the Entity Framework Core infrastructure and not subject to
        ///     the same compatibility standards as public APIs. It may be changed or removed without notice in
        ///     any release. You should only use it directly in your code with extreme caution and knowing that
        ///     doing so can result in application failures when updating to a new Entity Framework Core release.
        /// </summary>
        public virtual IEntityFinder CreateEntityFinder(IEntityType entityType)
            => EntityFinderFactory.Create(entityType);

        /// <summary>
        ///     This is an internal API that supports the Entity Framework Core infrastructure and not subject to
        ///     the same compatibility standards as public APIs. It may be changed or removed without notice in
        ///     any release. You should only use it directly in your code with extreme caution and knowing that
        ///     doing so can result in application failures when updating to a new Entity Framework Core release.
        /// </summary>
        public virtual int ChangedCount { get; set; }

        /// <summary>
        ///     This is an internal API that supports the Entity Framework Core infrastructure and not subject to
        ///     the same compatibility standards as public APIs. It may be changed or removed without notice in
        ///     any release. You should only use it directly in your code with extreme caution and knowing that
        ///     doing so can result in application failures when updating to a new Entity Framework Core release.
        /// </summary>
        public virtual IList<IUpdateEntry> GetEntriesToSave(bool cascadeChanges)
        {
            if (cascadeChanges)
            {
                CascadeChanges(force: false);
            }

            var toSave = new List<IUpdateEntry>(GetCountForState(added: true, modified: true, deleted: true));

            // Perf sensitive

            foreach (var entry in GetEntriesForState(added: true, modified: true, deleted: true))
            {
                toSave.Add(entry.PrepareToSave());
            }

            return toSave;
        }

        /// <summary>
        ///     This is an internal API that supports the Entity Framework Core infrastructure and not subject to
        ///     the same compatibility standards as public APIs. It may be changed or removed without notice in
        ///     any release. You should only use it directly in your code with extreme caution and knowing that
        ///     doing so can result in application failures when updating to a new Entity Framework Core release.
        /// </summary>
        public virtual void CascadeChanges(bool force)
        {
            // Perf sensitive

            var toHandle = new List<InternalEntityEntry>();

            foreach (var entry in GetEntriesForState(modified: true, added: true))
            {
                if (entry.HasConceptualNull)
                {
                    toHandle.Add(entry);
                }
            }

            foreach (var entry in toHandle)
            {
                entry.HandleConceptualNulls(SensitiveLoggingEnabled, force, isCascadeDelete: false);
            }

            foreach (var entry in this.ToListForState(deleted: true))
            {
                CascadeDelete(entry, force);
            }
        }

        /// <summary>
        ///     This is an internal API that supports the Entity Framework Core infrastructure and not subject to
        ///     the same compatibility standards as public APIs. It may be changed or removed without notice in
        ///     any release. You should only use it directly in your code with extreme caution and knowing that
        ///     doing so can result in application failures when updating to a new Entity Framework Core release.
        /// </summary>
        public virtual void CascadeDelete(InternalEntityEntry entry, bool force, IEnumerable<IForeignKey> foreignKeys = null)
        {
            var doCascadeDelete = force || CascadeDeleteTiming != CascadeTiming.Never;
            var principalIsDetached = entry.EntityState == EntityState.Detached;
<<<<<<< HEAD
=======
            var useNewBehavior = !AppContext.TryGetSwitch("Microsoft.EntityFrameworkCore.Issue18982", out var isEnabled) || !isEnabled;
>>>>>>> 79a546fa

            foreignKeys ??= entry.EntityType.GetReferencingForeignKeys();
            foreach (var fk in foreignKeys)
            {
                if (fk.DeleteBehavior == DeleteBehavior.ClientNoAction)
                {
                    continue;
                }

                foreach (var dependent in (GetDependentsFromNavigation(entry, fk)
                    ?? GetDependents(entry, fk)).ToList())
                {
                    if (dependent.EntityState != EntityState.Deleted
                        && dependent.EntityState != EntityState.Detached
                        && (dependent.EntityState == EntityState.Added
                            || KeysEqual(entry, fk, dependent)))
                    {
                        if ((fk.DeleteBehavior == DeleteBehavior.Cascade
                                || fk.DeleteBehavior == DeleteBehavior.ClientCascade)
                            && doCascadeDelete)
                        {
<<<<<<< HEAD
                            var cascadeState = principalIsDetached
                                || dependent.EntityState == EntityState.Added
                                    ? EntityState.Detached
                                    : EntityState.Deleted;
=======
                            var cascadeState = useNewBehavior
                                ? (principalIsDetached
                                    || dependent.EntityState == EntityState.Added
                                        ? EntityState.Detached
                                        : EntityState.Deleted)
                                : (dependent.EntityState == EntityState.Added
                                    ? EntityState.Detached
                                    : EntityState.Deleted);
>>>>>>> 79a546fa

                            if (SensitiveLoggingEnabled)
                            {
                                UpdateLogger.CascadeDeleteSensitive(dependent, entry, cascadeState);
                            }
                            else
                            {
                                UpdateLogger.CascadeDelete(dependent, entry, cascadeState);
                            }

                            dependent.SetEntityState(cascadeState);

                            CascadeDelete(dependent, force);
                        }
<<<<<<< HEAD
                        else if (!principalIsDetached)
=======
                        else if (!useNewBehavior
                            || !principalIsDetached)
>>>>>>> 79a546fa
                        {
                            foreach (var dependentProperty in fk.Properties)
                            {
                                dependent.SetProperty(
                                    dependentProperty, null, isMaterialization: false, setModified: true, isCascadeDelete: true);
                            }

                            if (dependent.HasConceptualNull)
                            {
                                dependent.HandleConceptualNulls(SensitiveLoggingEnabled, force, isCascadeDelete: true);
                            }
                        }
                    }
                }
            }
        }

        private static bool KeysEqual(InternalEntityEntry entry, IForeignKey fk, InternalEntityEntry dependent)
        {
            for (var i = 0; i < fk.Properties.Count; i++)
            {
                var principalProperty = fk.PrincipalKey.Properties[i];
                var dependentProperty = fk.Properties[i];

                if (!KeyValuesEqual(
                    principalProperty,
                    entry[principalProperty],
                    dependent[dependentProperty]))
                {
                    return false;
                }
            }

            return true;
        }

        private static bool KeyValuesEqual(IProperty property, object value, object currentValue)
            => (property.GetKeyValueComparer())
                ?.Equals(currentValue, value)
                ?? Equals(currentValue, value);

        /// <summary>
        ///     This is an internal API that supports the Entity Framework Core infrastructure and not subject to
        ///     the same compatibility standards as public APIs. It may be changed or removed without notice in
        ///     any release. You should only use it directly in your code with extreme caution and knowing that
        ///     doing so can result in application failures when updating to a new Entity Framework Core release.
        /// </summary>
        protected virtual int SaveChanges(
            [NotNull] IList<IUpdateEntry> entriesToSave)
        {
            using (_concurrencyDetector.EnterCriticalSection())
            {
                return _database.SaveChanges(entriesToSave);
            }
        }

        /// <summary>
        ///     This is an internal API that supports the Entity Framework Core infrastructure and not subject to
        ///     the same compatibility standards as public APIs. It may be changed or removed without notice in
        ///     any release. You should only use it directly in your code with extreme caution and knowing that
        ///     doing so can result in application failures when updating to a new Entity Framework Core release.
        /// </summary>
        protected virtual async Task<int> SaveChangesAsync(
            [NotNull] IList<IUpdateEntry> entriesToSave,
            CancellationToken cancellationToken = default)
        {
            using (_concurrencyDetector.EnterCriticalSection())
            {
                return await _database.SaveChangesAsync(entriesToSave, cancellationToken);
            }
        }

        /// <summary>
        ///     This is an internal API that supports the Entity Framework Core infrastructure and not subject to
        ///     the same compatibility standards as public APIs. It may be changed or removed without notice in
        ///     any release. You should only use it directly in your code with extreme caution and knowing that
        ///     doing so can result in application failures when updating to a new Entity Framework Core release.
        /// </summary>
        public virtual int SaveChanges(bool acceptAllChangesOnSuccess)
            => Context.Database.AutoTransactionsEnabled
                ? Dependencies.ExecutionStrategyFactory.Create().Execute(acceptAllChangesOnSuccess, SaveChanges, null)
                : SaveChanges(Context, acceptAllChangesOnSuccess);

        private int SaveChanges(DbContext _, bool acceptAllChangesOnSuccess)
        {
            if (ChangedCount == 0)
            {
                return 0;
            }

            var entriesToSave = GetEntriesToSave(cascadeChanges: true);
            if (entriesToSave.Count == 0)
            {
                return 0;
            }

            try
            {
                SavingChanges = true;
                var result = SaveChanges(entriesToSave);

                if (acceptAllChangesOnSuccess)
                {
                    AcceptAllChanges((IReadOnlyList<IUpdateEntry>)entriesToSave);
                }

                return result;
            }
            catch
            {
                foreach (var entry in entriesToSave)
                {
                    ((InternalEntityEntry)entry).DiscardStoreGeneratedValues();
                }

                throw;
            }
            finally
            {
                SavingChanges = false;
            }
        }

        /// <summary>
        ///     This is an internal API that supports the Entity Framework Core infrastructure and not subject to
        ///     the same compatibility standards as public APIs. It may be changed or removed without notice in
        ///     any release. You should only use it directly in your code with extreme caution and knowing that
        ///     doing so can result in application failures when updating to a new Entity Framework Core release.
        /// </summary>
        public virtual Task<int> SaveChangesAsync(
            bool acceptAllChangesOnSuccess, CancellationToken cancellationToken = default)
            => Context.Database.AutoTransactionsEnabled
                ? Dependencies.ExecutionStrategyFactory.Create().ExecuteAsync(acceptAllChangesOnSuccess, SaveChangesAsync, null, cancellationToken)
                : SaveChangesAsync(Context, acceptAllChangesOnSuccess, cancellationToken);

        private async Task<int> SaveChangesAsync(
            DbContext _, bool acceptAllChangesOnSuccess, CancellationToken cancellationToken)
        {
            if (ChangedCount == 0)
            {
                return 0;
            }

            var entriesToSave = GetEntriesToSave(cascadeChanges: true);
            if (entriesToSave.Count == 0)
            {
                return 0;
            }

            try
            {
                SavingChanges = true;
                var result = await SaveChangesAsync(entriesToSave, cancellationToken);

                if (acceptAllChangesOnSuccess)
                {
                    AcceptAllChanges((IReadOnlyList<IUpdateEntry>)entriesToSave);
                }

                return result;
            }
            catch
            {
                foreach (var entry in entriesToSave)
                {
                    ((InternalEntityEntry)entry).DiscardStoreGeneratedValues();
                }

                throw;
            }
            finally
            {
                SavingChanges = false;
            }
        }

        /// <summary>
        ///     This is an internal API that supports the Entity Framework Core infrastructure and not subject to
        ///     the same compatibility standards as public APIs. It may be changed or removed without notice in
        ///     any release. You should only use it directly in your code with extreme caution and knowing that
        ///     doing so can result in application failures when updating to a new Entity Framework Core release.
        /// </summary>
        public virtual void AcceptAllChanges()
            => AcceptAllChanges(this.ToListForState(added: true, modified: true, deleted: true));

        private static void AcceptAllChanges(IReadOnlyList<IUpdateEntry> changedEntries)
        {
            // ReSharper disable once ForCanBeConvertedToForeach
            for (var entryIndex = 0; entryIndex < changedEntries.Count; entryIndex++)
            {
                ((InternalEntityEntry)changedEntries[entryIndex]).AcceptChanges();
            }
        }

        /// <summary>
        ///     This is an internal API that supports the Entity Framework Core infrastructure and not subject to
        ///     the same compatibility standards as public APIs. It may be changed or removed without notice in
        ///     any release. You should only use it directly in your code with extreme caution and knowing that
        ///     doing so can result in application failures when updating to a new Entity Framework Core release.
        /// </summary>
        public event EventHandler<EntityTrackedEventArgs> Tracked;

        /// <summary>
        ///     This is an internal API that supports the Entity Framework Core infrastructure and not subject to
        ///     the same compatibility standards as public APIs. It may be changed or removed without notice in
        ///     any release. You should only use it directly in your code with extreme caution and knowing that
        ///     doing so can result in application failures when updating to a new Entity Framework Core release.
        /// </summary>
        public virtual void OnTracked(InternalEntityEntry internalEntityEntry, bool fromQuery)
        {
            var @event = Tracked;

            if (SensitiveLoggingEnabled)
            {
                _changeTrackingLogger.StartedTrackingSensitive(internalEntityEntry);
            }
            else
            {
                _changeTrackingLogger.StartedTracking(internalEntityEntry);
            }

            @event?.Invoke(Context.ChangeTracker, new EntityTrackedEventArgs(internalEntityEntry, fromQuery));
        }

        /// <summary>
        ///     This is an internal API that supports the Entity Framework Core infrastructure and not subject to
        ///     the same compatibility standards as public APIs. It may be changed or removed without notice in
        ///     any release. You should only use it directly in your code with extreme caution and knowing that
        ///     doing so can result in application failures when updating to a new Entity Framework Core release.
        /// </summary>
        public event EventHandler<EntityStateChangedEventArgs> StateChanged;

        /// <summary>
        ///     This is an internal API that supports the Entity Framework Core infrastructure and not subject to
        ///     the same compatibility standards as public APIs. It may be changed or removed without notice in
        ///     any release. You should only use it directly in your code with extreme caution and knowing that
        ///     doing so can result in application failures when updating to a new Entity Framework Core release.
        /// </summary>
        public virtual void OnStateChanged(InternalEntityEntry internalEntityEntry, EntityState oldState)
        {
            var @event = StateChanged;
            var newState = internalEntityEntry.EntityState;

            if (SensitiveLoggingEnabled)
            {
                _changeTrackingLogger.StateChangedSensitive(internalEntityEntry, oldState, newState);
            }
            else
            {
                _changeTrackingLogger.StateChanged(internalEntityEntry, oldState, newState);
            }

            @event?.Invoke(Context.ChangeTracker, new EntityStateChangedEventArgs(internalEntityEntry, oldState, newState));
        }

        /// <summary>
        ///     This is an internal API that supports the Entity Framework Core infrastructure and not subject to
        ///     the same compatibility standards as public APIs. It may be changed or removed without notice in
        ///     any release. You should only use it directly in your code with extreme caution and knowing that
        ///     doing so can result in application failures when updating to a new Entity Framework Core release.
        /// </summary>
        public virtual DebugView DebugView
            => new DebugView(
                () => this.ToDebugString(StateManagerDebugStringOptions.ShortDefault),
                () => this.ToDebugString(StateManagerDebugStringOptions.LongDefault));
    }
}<|MERGE_RESOLUTION|>--- conflicted
+++ resolved
@@ -960,10 +960,7 @@
         {
             var doCascadeDelete = force || CascadeDeleteTiming != CascadeTiming.Never;
             var principalIsDetached = entry.EntityState == EntityState.Detached;
-<<<<<<< HEAD
-=======
             var useNewBehavior = !AppContext.TryGetSwitch("Microsoft.EntityFrameworkCore.Issue18982", out var isEnabled) || !isEnabled;
->>>>>>> 79a546fa
 
             foreignKeys ??= entry.EntityType.GetReferencingForeignKeys();
             foreach (var fk in foreignKeys)
@@ -985,21 +982,10 @@
                                 || fk.DeleteBehavior == DeleteBehavior.ClientCascade)
                             && doCascadeDelete)
                         {
-<<<<<<< HEAD
                             var cascadeState = principalIsDetached
                                 || dependent.EntityState == EntityState.Added
                                     ? EntityState.Detached
                                     : EntityState.Deleted;
-=======
-                            var cascadeState = useNewBehavior
-                                ? (principalIsDetached
-                                    || dependent.EntityState == EntityState.Added
-                                        ? EntityState.Detached
-                                        : EntityState.Deleted)
-                                : (dependent.EntityState == EntityState.Added
-                                    ? EntityState.Detached
-                                    : EntityState.Deleted);
->>>>>>> 79a546fa
 
                             if (SensitiveLoggingEnabled)
                             {
@@ -1014,12 +1000,7 @@
 
                             CascadeDelete(dependent, force);
                         }
-<<<<<<< HEAD
                         else if (!principalIsDetached)
-=======
-                        else if (!useNewBehavior
-                            || !principalIsDetached)
->>>>>>> 79a546fa
                         {
                             foreach (var dependentProperty in fk.Properties)
                             {
