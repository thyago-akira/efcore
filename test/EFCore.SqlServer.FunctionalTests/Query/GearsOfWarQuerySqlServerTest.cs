--- conflicted
+++ resolved
@@ -1,17 +1,11 @@
-﻿// Copyright (c) .NET Foundation. All rights reserved.
+// Copyright (c) .NET Foundation. All rights reserved.
 // Licensed under the Apache License, Version 2.0. See License.txt in the project root for license information.
 
 using System;
-<<<<<<< HEAD
 using System.Threading.Tasks;
-=======
-using System.Linq;
-using System.Collections.Generic;
->>>>>>> 77512c45
 using Microsoft.EntityFrameworkCore.Internal;
 using Microsoft.EntityFrameworkCore.Storage.ValueConversion;
 using Microsoft.EntityFrameworkCore.TestModels.GearsOfWarModel;
-using Microsoft.EntityFrameworkCore.TestUtilities.Xunit;
 using Xunit;
 using Xunit.Abstractions;
 
@@ -7477,16 +7471,10 @@
 ORDER BY [t].[Name], [c.StationedGears].[Nickname] DESC");
         }
 
-<<<<<<< HEAD
 #if !Test21
         public override async Task Correlated_collection_with_complex_order_by_funcletized_to_constant_bool(bool isAsync)
         {
             await base.Correlated_collection_with_complex_order_by_funcletized_to_constant_bool(isAsync);
-=======
-        public override void Correlated_collection_with_complex_order_by_funcletized_to_constant_bool()
-        {
-            base.Correlated_collection_with_complex_order_by_funcletized_to_constant_bool();
->>>>>>> 77512c45
 
             AssertSql(
                 @"SELECT [g].[Nickname], [g].[FullName]
@@ -7503,7 +7491,6 @@
 ) AS [t] ON [g.Weapons].[OwnerFullName] = [t].[FullName]
 ORDER BY [t].[c] DESC, [t].[Nickname], [t].[SquadId], [t].[FullName]");
         }
-<<<<<<< HEAD
 #endif
 
         public override async Task Double_order_by_on_nullable_bool_coming_from_optional_navigation(bool isAsync)
@@ -7742,26 +7729,6 @@
 INNER JOIN [Cities] AS [g.CityOfBirth] ON [g].[CityOrBirthName] = [g.CityOfBirth].[Name]
 WHERE [g].[Discriminator] IN (N'Officer', N'Gear')
 ORDER BY [g].[Rank]");
-=======
-
-        [ConditionalFact]
-        public virtual void Correlated_collection_with_complex_order_by_funcletized_to_constant_bool_legacy_behavior()
-        {
-            var nicknames = new List<string>();
-            AppContext.SetSwitch("Microsoft.EntityFrameworkCore.Issue12175", true);
-            try
-            {
-                Assert.Throws<InvalidOperationException>(
-                    () => AssertQuery<Gear>(
-                        gs => from g in gs
-                                orderby nicknames.Contains(g.Nickname) descending
-                                select new { g.Nickname, Weapons = g.Weapons.Select(w => w.Name).ToList() }));
-            }
-            finally
-            {
-                AppContext.SetSwitch("Microsoft.EntityFrameworkCore.Issue12175", false);
-            }
->>>>>>> 77512c45
         }
 
         private void AssertSql(params string[] expected)
