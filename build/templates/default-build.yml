# default-build.yml
#
# Description: Defines a build phase for invoking build.sh/cmd
#
# Parameters:
#   agentOs: string
#       Used in templates to define variables which are OS specific. Typically from the set { Windows, Linux, macOS }
#   configuration: string
#       Debug or Release
#   buildArgs: string
#       Additional arguments to pass to the build.sh/cmd script.
#       Note: -ci is always passed
#   artifacts:
#      publish: boolean
#           Should artifacts be published
#      path: string
#           The file path to artifacts output
#      name: string
#           The name of the artifact container
#   codeSign: boolean
#       This build definition is enabled for code signing. (Only applies to Windows)

parameters:
  agentOs: 'Windows'
  buildArgs: ''
  configuration: 'Release'
  codeSign: false
  artifacts:
    publish: false
    path: 'artifacts/'

jobs:
- job: ${{ parameters.agentOs }}
  workspace:
    clean: all
  # Map friendly OS names to the right queue
  # See https://github.com/dotnet/arcade/blob/master/Documentation/ChoosingAMachinePool.md
  pool:
    ${{ if and(eq(parameters.poolName, ''), eq(parameters.agentOs, 'macOS')) }}:
      vmImage: macOS-10.13
    ${{ if and(eq(parameters.poolName, ''), eq(parameters.agentOs, 'Linux')) }}:
      vmImage: ubuntu-16.04
    ${{ if and(eq(parameters.poolName, ''), eq(parameters.agentOs, 'Windows')) }}:
<<<<<<< HEAD
      ${{ if or(eq(variables['System.TeamProject'], 'public'), in(variables['Build.Reason'], 'PullRequest')) }}:
        name: NetCorePublic-Int-Pool
        queue: BuildPool.Windows.10.Amd64.VS2017.Open
      ${{ if and(ne(variables['System.TeamProject'], 'public'), notin(variables['Build.Reason'], 'PullRequest')) }}:
        name: NetCoreInternal-Int-Pool
        queue: BuildPool.Windows.10.Amd64.VS2017
=======
      ${{ if eq(variables['System.TeamProject'], 'internal') }}:
        name: dotnet-internal-temp
      ${{ if ne(variables['System.TeamProject'], 'internal') }}:
        name: dotnet-external-temp
>>>>>>> d1b10fc6
  variables:
    AgentOsName: ${{ parameters.agentOs }}
    DOTNET_HOME: $(Agent.WorkFolder)/.dotnet
    BuildScriptArgs: ${{ parameters.buildArgs }}
    BuildConfiguration: ${{ parameters.configuration }}
    ${{ if or(ne(parameters.codeSign, 'true'), ne(variables['System.TeamProject'], 'internal')) }}:
      _SignType:
    ${{ if and(eq(parameters.codeSign, 'true'), eq(variables['System.TeamProject'], 'internal')) }}:
      TeamName: AspNetCore
      _SignType: real
  steps:
  - checkout: self
    clean: true
  - ${{ if and(eq(variables['System.TeamProject'], 'internal'), eq(parameters.agentOs, 'Windows'), eq(parameters.codeSign, 'true')) }}:
    - task: MicroBuildSigningPlugin@1
      displayName: Install MicroBuild Signing plugin
      condition: and(succeeded(), in(variables['_SignType'], 'test', 'real'))
      inputs:
        signType: $(_SignType)
        zipSources: false
        feedSource: https://dnceng.pkgs.visualstudio.com/_packaging/MicroBuildToolset/nuget/v3/index.json
  - ${{ if eq(parameters.agentOs, 'Windows') }}:
    - script: .\build.cmd -ci /p:SignType=$(_SignType) /p:Configuration=$(BuildConfiguration) $(BuildScriptArgs)
      displayName: Run build.cmd
  - ${{ if ne(parameters.agentOs, 'Windows') }}:
    - script: ./build.sh -ci -p:Configuration=$(BuildConfiguration) $(BuildScriptArgs)
      displayName: Run build.sh
  - task: PublishTestResults@2
    displayName: Publish test results
    condition: always()
    inputs:
      testRunTitle: $(AgentOsName)-$(BuildConfiguration)
      testRunner: vstest
      testResultsFiles: 'artifacts/logs/**/*.trx'
      mergeTestResults: true
  - ${{ if eq(parameters.artifacts.publish, 'true') }}:
    - task: PublishBuildArtifacts@1
      displayName: Upload artifacts
      condition: eq(variables['system.pullrequest.isfork'], false)
      inputs:
        pathtoPublish: ${{ parameters.artifacts.path }}
        ${{ if eq(parameters.artifacts.name, '') }}:
          artifactName: artifacts-$(AgentOsName)-$(BuildConfiguration)
        ${{ if ne(parameters.artifacts.name, '') }}:
          artifactName: ${{ parameters.artifacts.name }}
        artifactType: Container
        parallel: true
  - ${{ if and(eq(variables['System.TeamProject'], 'internal'), eq(parameters.agentOs, 'Windows')) }}:
    - task: MicroBuildCleanup@1
      displayName: Cleanup MicroBuild tasks
      condition: always()<|MERGE_RESOLUTION|>--- conflicted
+++ resolved
@@ -41,19 +41,12 @@
     ${{ if and(eq(parameters.poolName, ''), eq(parameters.agentOs, 'Linux')) }}:
       vmImage: ubuntu-16.04
     ${{ if and(eq(parameters.poolName, ''), eq(parameters.agentOs, 'Windows')) }}:
-<<<<<<< HEAD
       ${{ if or(eq(variables['System.TeamProject'], 'public'), in(variables['Build.Reason'], 'PullRequest')) }}:
         name: NetCorePublic-Int-Pool
         queue: BuildPool.Windows.10.Amd64.VS2017.Open
       ${{ if and(ne(variables['System.TeamProject'], 'public'), notin(variables['Build.Reason'], 'PullRequest')) }}:
         name: NetCoreInternal-Int-Pool
         queue: BuildPool.Windows.10.Amd64.VS2017
-=======
-      ${{ if eq(variables['System.TeamProject'], 'internal') }}:
-        name: dotnet-internal-temp
-      ${{ if ne(variables['System.TeamProject'], 'internal') }}:
-        name: dotnet-external-temp
->>>>>>> d1b10fc6
   variables:
     AgentOsName: ${{ parameters.agentOs }}
     DOTNET_HOME: $(Agent.WorkFolder)/.dotnet
